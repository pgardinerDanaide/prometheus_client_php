{
    "name": "jimdo/prometheus_client_php",
    "authors": [
        {
            "name": "Joscha",
            "email": "joscha@schnipseljagd.org"
        },
        {
            "name": "Jan Brauer",
            "email": "jan.brauer@jimdo.com"
        }
    ],
    "require": {
        "php": "^7.1",
        "ext-json": "*",
        "guzzlehttp/guzzle": "^6.2",
        "symfony/polyfill-apcu": "^1.6"
    },
    "require-dev": {
        "phpunit/phpunit": "^7.5"
    },
    "suggest": {
        "ext-redis": "Required if using Redis.",
        "ext-apc": "Required if using APCu."
    },
    "autoload": {
        "psr-4": {
<<<<<<< HEAD
            "Prometheus\\": "src/"
=======
            "Prometheus\\": "src/Prometheus/"
>>>>>>> 417d335d
        }
    },
    "autoload-dev": {
        "psr-0": {
            "Test\\Prometheus\\": "tests/"
        }
    },
    "license": "Apache-2.0"
}<|MERGE_RESOLUTION|>--- conflicted
+++ resolved
@@ -25,11 +25,7 @@
     },
     "autoload": {
         "psr-4": {
-<<<<<<< HEAD
-            "Prometheus\\": "src/"
-=======
             "Prometheus\\": "src/Prometheus/"
->>>>>>> 417d335d
         }
     },
     "autoload-dev": {
